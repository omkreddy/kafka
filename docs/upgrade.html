--- conflicted
+++ resolved
@@ -30,8 +30,6 @@
         <code>zookeeper.session.timeout.ms</code> has been increased from 6s to 18s and
         <code>replica.lag.time.max.ms</code> from 10s to 30s.</li>
     <li>New DSL operator <code>cogroup()</code> has been added for aggregating multiple streams together at once.</li>
-<<<<<<< HEAD
-=======
     <li>Added a new <code>KStream.toTable()</code> API to translate an input event stream into a KTable.</li>
     <li>Added a new Serde type <code>Void</code> to represent null keys or null values from input topic.</li>
     <li>Deprecated <code>UsePreviousTimeOnInvalidTimestamp</code> and replaced it with <code>UsePartitionTimeOnInvalidTimeStamp</code>.</li>
@@ -45,7 +43,6 @@
     <li>Scala 2.11 is no longer supported. See
         <a href="https://cwiki.apache.org/confluence/display/KAFKA/KIP-531%3A+Drop+support+for+Scala+2.11+in+Kafka+2.5">KIP-531</a>
         for details.</li>
->>>>>>> 146811ab
     <li>All Scala classes from the package <code>kafka.security.auth</code> have been deprecated. See
         <a href="https://cwiki.apache.org/confluence/display/KAFKA/KIP-504+-+Add+new+Java+Authorizer+Interface">KIP-504</a>
         for details of the new Java authorizer API added in 2.4.0.  Note that <code>kafka.security.auth.Authorizer</code>
